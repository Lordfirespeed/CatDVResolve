--- conflicted
+++ resolved
@@ -1,6 +1,6 @@
 [metadata]
 name = catdv_resolve
-version = 1.3.4
+version = 1.3.3
 author = Quantum Corporation
 author_email = developer@catdv.com
 description = DaVinci Resolve script/plugin for interfacing with CatDV Web Panel
@@ -28,12 +28,8 @@
     pywebview[qt] == 3.6.3;platform_system!='Windows'
     flask <= 3.0.0, >= 2.0.3
     pygetwindow == 0.0.9
-<<<<<<< HEAD
     pyobjc-framework-Quartz >= 9.0.1
-    requests >= 2.28.1
-=======
     requests >= 2.27.1
->>>>>>> 092b346c
 include_package_data = True
 
 [options.packages.find]
